--- conflicted
+++ resolved
@@ -155,11 +155,7 @@
   moveit::core::RobotState& getCurrentStateNonConst();
 
   /** \brief Get a copy of the current state with components overwritten by the state message \e update */
-<<<<<<< HEAD
-  robot_state::RobotStatePtr getCurrentStateUpdated(const moveit_msgs::msg::RobotState& update) const;
-=======
-  moveit::core::RobotStatePtr getCurrentStateUpdated(const moveit_msgs::RobotState& update) const;
->>>>>>> a5864ccc
+  moveit::core::RobotStatePtr getCurrentStateUpdated(const moveit_msgs::msg::RobotState& update) const;
 
   /**
    * \name Reasoning about frames
@@ -839,11 +835,7 @@
                           bool verbose = false) const;
 
   /** \brief Check if a given state satisfies a set of constraints */
-<<<<<<< HEAD
-  bool isStateConstrained(const robot_state::RobotState& state, const moveit_msgs::msg::Constraints& constr,
-=======
-  bool isStateConstrained(const moveit::core::RobotState& state, const moveit_msgs::Constraints& constr,
->>>>>>> a5864ccc
+  bool isStateConstrained(const moveit::core::RobotState& state, const moveit_msgs::msg::Constraints& constr,
                           bool verbose = false) const;
 
   /** \brief Check if a given state satisfies a set of constraints */
@@ -868,11 +860,7 @@
 
   /** \brief Check if a given state is valid. This means checking for collisions, feasibility  and whether the user
    * specified validity conditions hold as well */
-<<<<<<< HEAD
-  bool isStateValid(const robot_state::RobotState& state, const moveit_msgs::msg::Constraints& constr,
-=======
-  bool isStateValid(const moveit::core::RobotState& state, const moveit_msgs::Constraints& constr,
->>>>>>> a5864ccc
+  bool isStateValid(const moveit::core::RobotState& state, const moveit_msgs::msg::Constraints& constr,
                     const std::string& group = "", bool verbose = false) const;
 
   /** \brief Check if a given state is valid. This means checking for collisions, feasibility  and whether the user
@@ -888,84 +876,47 @@
   /** \brief Check if a given path is valid. Each state is checked for validity (collision avoidance, feasibility and
    * constraint satisfaction). It is also checked that the goal constraints are satisfied by the last state on the
    * passed in trajectory. */
-<<<<<<< HEAD
   bool isPathValid(const moveit_msgs::msg::RobotState& start_state, const moveit_msgs::msg::RobotTrajectory& trajectory,
                    const moveit_msgs::msg::Constraints& path_constraints, const std::string& group = "",
-                   bool verbose = false, std::vector<std::size_t>* invalid_index = NULL) const;
-=======
-  bool isPathValid(const moveit_msgs::RobotState& start_state, const moveit_msgs::RobotTrajectory& trajectory,
-                   const moveit_msgs::Constraints& path_constraints, const std::string& group = "",
                    bool verbose = false, std::vector<std::size_t>* invalid_index = nullptr) const;
->>>>>>> a5864ccc
 
   /** \brief Check if a given path is valid. Each state is checked for validity (collision avoidance, feasibility and
    * constraint satisfaction). It is also checked that the goal constraints are satisfied by the last state on the
    * passed in trajectory. */
-<<<<<<< HEAD
   bool isPathValid(const moveit_msgs::msg::RobotState& start_state, const moveit_msgs::msg::RobotTrajectory& trajectory,
                    const moveit_msgs::msg::Constraints& path_constraints,
                    const moveit_msgs::msg::Constraints& goal_constraints, const std::string& group = "",
-                   bool verbose = false, std::vector<std::size_t>* invalid_index = NULL) const;
-=======
-  bool isPathValid(const moveit_msgs::RobotState& start_state, const moveit_msgs::RobotTrajectory& trajectory,
-                   const moveit_msgs::Constraints& path_constraints, const moveit_msgs::Constraints& goal_constraints,
-                   const std::string& group = "", bool verbose = false,
-                   std::vector<std::size_t>* invalid_index = nullptr) const;
->>>>>>> a5864ccc
+                   bool verbose = false, std::vector<std::size_t>* invalid_index = nullptr) const;
 
   /** \brief Check if a given path is valid. Each state is checked for validity (collision avoidance, feasibility and
    * constraint satisfaction). It is also checked that the goal constraints are satisfied by the last state on the
    * passed in trajectory. */
-<<<<<<< HEAD
   bool isPathValid(const moveit_msgs::msg::RobotState& start_state, const moveit_msgs::msg::RobotTrajectory& trajectory,
                    const moveit_msgs::msg::Constraints& path_constraints,
                    const std::vector<moveit_msgs::msg::Constraints>& goal_constraints, const std::string& group = "",
-                   bool verbose = false, std::vector<std::size_t>* invalid_index = NULL) const;
-=======
-  bool isPathValid(const moveit_msgs::RobotState& start_state, const moveit_msgs::RobotTrajectory& trajectory,
-                   const moveit_msgs::Constraints& path_constraints,
-                   const std::vector<moveit_msgs::Constraints>& goal_constraints, const std::string& group = "",
                    bool verbose = false, std::vector<std::size_t>* invalid_index = nullptr) const;
->>>>>>> a5864ccc
 
   /** \brief Check if a given path is valid. Each state is checked for validity (collision avoidance, feasibility and
    * constraint satisfaction). It is also checked that the goal constraints are satisfied by the last state on the
    * passed in trajectory. */
   bool isPathValid(const robot_trajectory::RobotTrajectory& trajectory,
-<<<<<<< HEAD
                    const moveit_msgs::msg::Constraints& path_constraints,
                    const std::vector<moveit_msgs::msg::Constraints>& goal_constraints, const std::string& group = "",
-                   bool verbose = false, std::vector<std::size_t>* invalid_index = NULL) const;
-=======
-                   const moveit_msgs::Constraints& path_constraints,
-                   const std::vector<moveit_msgs::Constraints>& goal_constraints, const std::string& group = "",
                    bool verbose = false, std::vector<std::size_t>* invalid_index = nullptr) const;
->>>>>>> a5864ccc
 
   /** \brief Check if a given path is valid. Each state is checked for validity (collision avoidance, feasibility and
    * constraint satisfaction). It is also checked that the goal constraints are satisfied by the last state on the
    * passed in trajectory. */
   bool isPathValid(const robot_trajectory::RobotTrajectory& trajectory,
-<<<<<<< HEAD
                    const moveit_msgs::msg::Constraints& path_constraints,
                    const moveit_msgs::msg::Constraints& goal_constraints, const std::string& group = "",
-                   bool verbose = false, std::vector<std::size_t>* invalid_index = NULL) const;
-=======
-                   const moveit_msgs::Constraints& path_constraints, const moveit_msgs::Constraints& goal_constraints,
-                   const std::string& group = "", bool verbose = false,
-                   std::vector<std::size_t>* invalid_index = nullptr) const;
->>>>>>> a5864ccc
+                   bool verbose = false, std::vector<std::size_t>* invalid_index = nullptr) const;
 
   /** \brief Check if a given path is valid. Each state is checked for validity (collision avoidance, feasibility and
    * constraint satisfaction). */
   bool isPathValid(const robot_trajectory::RobotTrajectory& trajectory,
-<<<<<<< HEAD
                    const moveit_msgs::msg::Constraints& path_constraints, const std::string& group = "",
-                   bool verbose = false, std::vector<std::size_t>* invalid_index = NULL) const;
-=======
-                   const moveit_msgs::Constraints& path_constraints, const std::string& group = "",
                    bool verbose = false, std::vector<std::size_t>* invalid_index = nullptr) const;
->>>>>>> a5864ccc
 
   /** \brief Check if a given path is valid. Each state is checked for validity (collision avoidance and feasibility) */
   bool isPathValid(const robot_trajectory::RobotTrajectory& trajectory, const std::string& group = "",
