--- conflicted
+++ resolved
@@ -392,8 +392,7 @@
 }
 
 // Returns a planning scene diff message
-<<<<<<< HEAD
-moveit_msgs::msg::PlanningScene create_planning_scene_diff(planning_scene::PlanningScene& ps,
+moveit_msgs::msg::PlanningScene create_planning_scene_diff(const planning_scene::PlanningScene& ps,
                                                            const std::string& object_name, const int8_t operation,
                                                            const bool attach_object = false,
                                                            const bool create_object = true)
@@ -401,35 +400,17 @@
   // Helper function to create an object for RobotStateDiffBug
   auto add_object = [](const std::string& object_name, const int8_t operation) {
     moveit_msgs::msg::CollisionObject co;
-=======
-moveit_msgs::PlanningScene create_planning_scene_diff(const planning_scene::PlanningScene& ps,
-                                                      const std::string& object_name, const int8_t operation,
-                                                      const bool attach_object = false, const bool create_object = true)
-{
-  // Helper function to create an object for RobotStateDiffBug
-  auto add_object = [](const std::string& object_name, const int8_t operation) {
-    moveit_msgs::CollisionObject co;
->>>>>>> a436a977
     co.header.frame_id = "panda_link0";
     co.id = object_name;
     co.operation = operation;
     co.primitives.push_back([] {
-<<<<<<< HEAD
       shape_msgs::msg::SolidPrimitive primitive;
       primitive.type = shape_msgs::msg::SolidPrimitive::SPHERE;
-=======
-      shape_msgs::SolidPrimitive primitive;
-      primitive.type = shape_msgs::SolidPrimitive::SPHERE;
->>>>>>> a436a977
       primitive.dimensions.push_back(1.0);
       return primitive;
     }());
     co.primitive_poses.push_back([] {
-<<<<<<< HEAD
       geometry_msgs::msg::Pose pose;
-=======
-      geometry_msgs::Pose pose;
->>>>>>> a436a977
       pose.orientation.w = 1.0;
       return pose;
     }());
@@ -438,11 +419,7 @@
   };
   // Helper function to create an attached object for RobotStateDiffBug
   auto add_attached_object = [](const std::string& object_name, const int8_t operation) {
-<<<<<<< HEAD
     moveit_msgs::msg::AttachedCollisionObject aco;
-=======
-    moveit_msgs::AttachedCollisionObject aco;
->>>>>>> a436a977
     aco.object.operation = operation;
     aco.object.id = object_name;
     aco.link_name = "panda_link0";
@@ -450,21 +427,12 @@
   };
 
   auto new_ps = ps.diff();
-<<<<<<< HEAD
-  if (operation == moveit_msgs::msg::CollisionObject::REMOVE ||
+  if ((operation == moveit_msgs::msg::CollisionObject::REMOVE && !attach_object) ||
       (operation == moveit_msgs::msg::CollisionObject::ADD && create_object))
     new_ps->processCollisionObjectMsg(add_object(object_name, operation));
   if (attach_object)
     new_ps->processAttachedCollisionObjectMsg(add_attached_object(object_name, operation));
   moveit_msgs::msg::PlanningScene scene_msg;
-=======
-  if ((operation == moveit_msgs::CollisionObject::REMOVE && !attach_object) ||
-      (operation == moveit_msgs::CollisionObject::ADD && create_object))
-    new_ps->processCollisionObjectMsg(add_object(object_name, operation));
-  if (attach_object)
-    new_ps->processAttachedCollisionObjectMsg(add_attached_object(object_name, operation));
-  moveit_msgs::PlanningScene scene_msg;
->>>>>>> a436a977
   new_ps->getPlanningSceneDiffMsg(scene_msg);
   return scene_msg;
 }
@@ -472,11 +440,7 @@
 // Returns collision objects names sorted alphabetically
 std::set<std::string> get_collision_objects_names(const planning_scene::PlanningScene& ps)
 {
-<<<<<<< HEAD
   std::vector<moveit_msgs::msg::CollisionObject> collision_objects;
-=======
-  std::vector<moveit_msgs::CollisionObject> collision_objects;
->>>>>>> a436a977
   ps.getCollisionObjectMsgs(collision_objects);
   std::set<std::string> collision_objects_names;
   for (const auto& collision_object : collision_objects)
@@ -487,11 +451,7 @@
 // Returns attached collision objects names sorted alphabetically
 std::set<std::string> get_attached_collision_objects_names(const planning_scene::PlanningScene& ps)
 {
-<<<<<<< HEAD
   std::vector<moveit_msgs::msg::AttachedCollisionObject> collision_objects;
-=======
-  std::vector<moveit_msgs::AttachedCollisionObject> collision_objects;
->>>>>>> a436a977
   ps.getAttachedCollisionObjectMsgs(collision_objects);
   std::set<std::string> collision_objects_names;
   for (const auto& collision_object : collision_objects)
@@ -505,116 +465,74 @@
   auto srdf_model = std::make_shared<srdf::Model>();
   auto ps = std::make_shared<planning_scene::PlanningScene>(urdf_model, srdf_model);
 
-<<<<<<< HEAD
-  // It works as expected for collision objects case
+  // Adding collision objects incrementally
   {
     const auto ps1 = create_planning_scene_diff(*ps, "object1", moveit_msgs::msg::CollisionObject::ADD);
     const auto ps2 = create_planning_scene_diff(*ps, "object2", moveit_msgs::msg::CollisionObject::ADD);
 
-    ps->usePlanningSceneMsg(ps2);
-    ps->usePlanningSceneMsg(ps1);
-    EXPECT_EQ(get_collision_objects_names(*ps), (std::set<std::string>{ "object1", "object2" }));
-  }
-
-  {
-    const auto ps1 = create_planning_scene_diff(*ps, "object2", moveit_msgs::msg::CollisionObject::REMOVE);
-=======
-  // Adding collision objects incrementally
-  {
-    const auto ps1 = create_planning_scene_diff(*ps, "object1", moveit_msgs::CollisionObject::ADD);
-    const auto ps2 = create_planning_scene_diff(*ps, "object2", moveit_msgs::CollisionObject::ADD);
-
     ps->usePlanningSceneMsg(ps1);
     ps->usePlanningSceneMsg(ps2);
+
     EXPECT_EQ(get_collision_objects_names(*ps), (std::set<std::string>{ "object1", "object2" }));
   }
 
   // Removing a collision object
   {
-    const auto ps1 = create_planning_scene_diff(*ps, "object2", moveit_msgs::CollisionObject::REMOVE);
->>>>>>> a436a977
+    const auto ps1 = create_planning_scene_diff(*ps, "object2", moveit_msgs::msg::CollisionObject::REMOVE);
 
     ps->usePlanningSceneMsg(ps1);
     EXPECT_EQ(get_collision_objects_names(*ps), (std::set<std::string>{ "object1" }));
   }
 
-<<<<<<< HEAD
-  // Attached collision objects case
+  // Adding attached collision objects incrementally
   ps = std::make_shared<planning_scene::PlanningScene>(urdf_model, srdf_model);
-
-  // Test that triggered a bug related to having two diffs that add two different objects
   {
     const auto ps1 = create_planning_scene_diff(*ps, "object1", moveit_msgs::msg::CollisionObject::ADD, true);
     const auto ps2 = create_planning_scene_diff(*ps, "object2", moveit_msgs::msg::CollisionObject::ADD, true);
-=======
-  // Adding attached collision objects incrementally
-  ps = std::make_shared<planning_scene::PlanningScene>(urdf_model, srdf_model);
-  {
-    const auto ps1 = create_planning_scene_diff(*ps, "object1", moveit_msgs::CollisionObject::ADD, true);
-    const auto ps2 = create_planning_scene_diff(*ps, "object2", moveit_msgs::CollisionObject::ADD, true);
->>>>>>> a436a977
 
     ps->usePlanningSceneMsg(ps1);
     ps->usePlanningSceneMsg(ps2);
     EXPECT_TRUE(get_collision_objects_names(*ps).empty());
-<<<<<<< HEAD
-    // Should print object1 and object2 -- it prints object2 only (or object1 depending on the order of operation)
     EXPECT_EQ(get_attached_collision_objects_names(*ps), (std::set<std::string>{ "object1", "object2" }));
   }
 
-  // Test that triggered a bug related to removing an object when having a robot state diff
+  // Removing an attached collision object
   {
     const auto ps1 = create_planning_scene_diff(*ps, "object2", moveit_msgs::msg::CollisionObject::REMOVE, true);
-=======
-    EXPECT_EQ(get_attached_collision_objects_names(*ps), (std::set<std::string>{ "object1", "object2" }));
-  }
-
-  // Removing an attached collision object
-  {
-    const auto ps1 = create_planning_scene_diff(*ps, "object2", moveit_msgs::CollisionObject::REMOVE, true);
->>>>>>> a436a977
     ps->usePlanningSceneMsg(ps1);
 
     EXPECT_EQ(get_collision_objects_names(*ps), (std::set<std::string>{ "object2" }));
     EXPECT_EQ(get_attached_collision_objects_names(*ps), (std::set<std::string>{ "object1" }));
   }
 
-<<<<<<< HEAD
+  // Turn an existing collision object into an attached object
   {
     const auto ps1 = create_planning_scene_diff(*ps, "object2", moveit_msgs::msg::CollisionObject::ADD, true, false);
-=======
-  // Turn an existing collision object into an attached object
-  {
-    const auto ps1 = create_planning_scene_diff(*ps, "object2", moveit_msgs::CollisionObject::ADD, true, false);
->>>>>>> a436a977
     ps->usePlanningSceneMsg(ps1);
 
     EXPECT_TRUE(get_collision_objects_names(*ps).empty());
     EXPECT_EQ(get_attached_collision_objects_names(*ps), (std::set<std::string>{ "object1", "object2" }));
   }
-<<<<<<< HEAD
-=======
 
   // Removing an attached collision object completely
   {
     auto ps1 = ps->diff();
-    moveit_msgs::CollisionObject co;
+    moveit_msgs::msg::CollisionObject co;
     co.id = "object2";
-    co.operation = moveit_msgs::CollisionObject::REMOVE;
-    moveit_msgs::AttachedCollisionObject aco;
+    co.operation = moveit_msgs::msg::CollisionObject::REMOVE;
+    moveit_msgs::msg::AttachedCollisionObject aco;
     aco.object = co;
 
     ps1->processAttachedCollisionObjectMsg(aco);  // detach
     ps1->processCollisionObjectMsg(co);           // and eventually remove object
 
-    moveit_msgs::PlanningScene msg;
+    moveit_msgs::msg::PlanningScene msg;
     ps1->getPlanningSceneDiffMsg(msg);
     ps->usePlanningSceneMsg(msg);
 
     EXPECT_TRUE(get_collision_objects_names(*ps).empty());
     EXPECT_EQ(get_attached_collision_objects_names(*ps), (std::set<std::string>{ "object1" }));
   }
->>>>>>> a436a977
 }
 
 #ifndef INSTANTIATE_TEST_SUITE_P  // prior to gtest 1.10
