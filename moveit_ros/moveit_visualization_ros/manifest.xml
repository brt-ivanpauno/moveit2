<package>
  <description brief="moveit_visualization_ros">

     moveit_visualization_ros

  </description>
  <author>Gil Jones</author>
  <license>BSD</license>
  <review status="unreviewed" notes=""/>
  <url>http://ros.org/wiki/moveit_visualization_ros</url>
  <depend package="pluginlib"/>
  <depend package="visualization_msgs"/>
  <depend package="planning_scene_monitor"/>
  <depend package="kinematics_base"/>
  <depend package="kinematics_constraint_aware"/>
  <depend package="interactive_markers"/>
  <depend package="robot_state_publisher"/>
  <depend package="ompl_interface_ros"/>
  <depend package="geometric_shapes"/>
<<<<<<< HEAD
  <depend package="rviz"/>
=======
  <depend package="planning_models"/>
>>>>>>> 8fd1d31a

  <export>
    <cpp cflags="-I${prefix}/include `rosboost-cfg --cflags`" lflags="-Wl,-rpath,${prefix}/lib -L${prefix}/lib -lmoveit_visualization_ros"/>
  </export>

</package>

<|MERGE_RESOLUTION|>--- conflicted
+++ resolved
@@ -17,11 +17,8 @@
   <depend package="robot_state_publisher"/>
   <depend package="ompl_interface_ros"/>
   <depend package="geometric_shapes"/>
-<<<<<<< HEAD
+  <depend package="planning_models"/>
   <depend package="rviz"/>
-=======
-  <depend package="planning_models"/>
->>>>>>> 8fd1d31a
 
   <export>
     <cpp cflags="-I${prefix}/include `rosboost-cfg --cflags`" lflags="-Wl,-rpath,${prefix}/lib -L${prefix}/lib -lmoveit_visualization_ros"/>
