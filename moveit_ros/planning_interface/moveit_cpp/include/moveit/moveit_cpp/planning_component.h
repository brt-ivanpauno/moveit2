--- conflicted
+++ resolved
@@ -113,23 +113,13 @@
 
     void load(const rclcpp::Node::SharedPtr& node)
     {
-<<<<<<< HEAD
       std::string ns = "plan_request_params.";
       node->get_parameter_or(ns + "planner_id", planner_id, std::string(""));
       node->get_parameter_or(ns + "planning_pipeline", planning_pipeline, std::string(""));
-      node->get_parameter_or(ns + "planning_attempts", planning_attempts, 1);
-      node->get_parameter_or(ns + "planning_time", planning_time, 5.0);
+      node->get_parameter_or(ns + "planning_time", planning_time, 1.0);
+      node->get_parameter_or(ns + "planning_attempts", planning_attempts, 5);
       node->get_parameter_or(ns + "max_velocity_scaling_factor", max_velocity_scaling_factor, 1.0);
       node->get_parameter_or(ns + "max_acceleration_scaling_factor", max_acceleration_scaling_factor, 1.0);
-=======
-      std::string ns = "plan_request_params/";
-      nh.param(ns + "planner_id", planner_id, std::string(""));
-      nh.param(ns + "planning_pipeline", planning_pipeline, std::string(""));
-      nh.param(ns + "planning_time", planning_time, 1.0);
-      nh.param(ns + "planning_attempts", planning_attempts, 5);
-      nh.param(ns + "max_velocity_scaling_factor", max_velocity_scaling_factor, 1.0);
-      nh.param(ns + "max_acceleration_scaling_factor", max_acceleration_scaling_factor, 1.0);
->>>>>>> 576c39c3
     }
   };
 
