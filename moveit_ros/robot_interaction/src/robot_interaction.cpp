--- conflicted
+++ resolved
@@ -79,11 +79,7 @@
 
   // spin a thread that will process feedback events
   run_processing_thread_ = true;
-<<<<<<< HEAD
   processing_thread_ = std::make_unique<std::thread>([this] { processingThread(); });
-=======
-  processing_thread_ = std::make_unique<boost::thread>([this] { processingThread(); });
->>>>>>> c88f6fb6
 }
 
 RobotInteraction::~RobotInteraction()
@@ -582,7 +578,6 @@
       {
         std::string topic_name = int_marker_move_topics_[i];
         std::string marker_name = int_marker_names_[i];
-<<<<<<< HEAD
         std::function<void(const geometry_msgs::msg::PoseStamped::SharedPtr)> subscription_callback =
             [this, marker_name](const geometry_msgs::msg::PoseStamped::SharedPtr msg) {
               moveInteractiveMarker(marker_name, *msg);
@@ -590,12 +585,6 @@
         auto subscription =
             node_->create_subscription<geometry_msgs::msg::PoseStamped>(topic_name, 1, subscription_callback);
         int_marker_move_subscribers_.push_back(subscription);
-=======
-        int_marker_move_subscribers_.push_back(nh.subscribe<geometry_msgs::PoseStamped>(
-            topic_name, 1, [this, marker_name](const geometry_msgs::PoseStampedConstPtr& pose) {
-              moveInteractiveMarker(marker_name, *pose);
-            }));
->>>>>>> c88f6fb6
       }
     }
   }
@@ -697,16 +686,11 @@
   return true;
 }
 
-<<<<<<< HEAD
 void RobotInteraction::moveInteractiveMarker(const std::string& name, const geometry_msgs::msg::PoseStamped& msg)
-=======
-void RobotInteraction::moveInteractiveMarker(const std::string& name, const geometry_msgs::PoseStamped& msg)
->>>>>>> c88f6fb6
 {
   std::map<std::string, std::size_t>::const_iterator it = shown_markers_.find(name);
   if (it != shown_markers_.end())
   {
-<<<<<<< HEAD
     auto feedback = std::make_shared<visualization_msgs::msg::InteractiveMarkerFeedback>();
     feedback->header = msg.header;
     feedback->marker_name = name;
@@ -715,16 +699,6 @@
     processInteractiveMarkerFeedback(feedback);
     {
       std::unique_lock<std::mutex> ulock(marker_access_lock_);
-=======
-    auto feedback = boost::make_shared<visualization_msgs::InteractiveMarkerFeedback>();
-    feedback->header = msg.header;
-    feedback->marker_name = name;
-    feedback->pose = msg.pose;
-    feedback->event_type = visualization_msgs::InteractiveMarkerFeedback::POSE_UPDATE;
-    processInteractiveMarkerFeedback(feedback);
-    {
-      boost::unique_lock<boost::mutex> ulock(marker_access_lock_);
->>>>>>> c88f6fb6
       int_marker_server_->setPose(name, msg.pose, msg.header);  // move the interactive marker
       int_marker_server_->applyChanges();
     }
