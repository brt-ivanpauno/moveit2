--- conflicted
+++ resolved
@@ -36,11 +36,8 @@
 
 #pragma once
 
-<<<<<<< HEAD
 #include <rclcpp/rclcpp.hpp>
-=======
 #include <string>
->>>>>>> 72d91929
 #include <moveit/macros/class_forward.h>
 
 namespace moveit_cpp
