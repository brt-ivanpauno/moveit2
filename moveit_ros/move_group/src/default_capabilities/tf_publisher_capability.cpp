/*********************************************************************
 * Software License Agreement (BSD License)
 *
 *  Copyright (c) 2019, Hamburg University
 *  All rights reserved.
 *
 *  Redistribution and use in source and binary forms, with or without
 *  modification, are permitted provided that the following conditions
 *  are met:
 *
 *   * Redistributions of source code must retain the above copyright
 *     notice, this list of conditions and the following disclaimer.
 *   * Redistributions in binary form must reproduce the above
 *     copyright notice, this list of conditions and the following
 *     disclaimer in the documentation and/or other materials provided
 *     with the distribution.
 *   * Neither the name of Hamburg University nor the names of its
 *     contributors may be used to endorse or promote products derived
 *     from this software without specific prior written permission.
 *
 *  THIS SOFTWARE IS PROVIDED BY THE COPYRIGHT HOLDERS AND CONTRIBUTORS
 *  "AS IS" AND ANY EXPRESS OR IMPLIED WARRANTIES, INCLUDING, BUT NOT
 *  LIMITED TO, THE IMPLIED WARRANTIES OF MERCHANTABILITY AND FITNESS
 *  FOR A PARTICULAR PURPOSE ARE DISCLAIMED. IN NO EVENT SHALL THE
 *  COPYRIGHT OWNER OR CONTRIBUTORS BE LIABLE FOR ANY DIRECT, INDIRECT,
 *  INCIDENTAL, SPECIAL, EXEMPLARY, OR CONSEQUENTIAL DAMAGES (INCLUDING,
 *  BUT NOT LIMITED TO, PROCUREMENT OF SUBSTITUTE GOODS OR SERVICES;
 *  LOSS OF USE, DATA, OR PROFITS; OR BUSINESS INTERRUPTION) HOWEVER
 *  CAUSED AND ON ANY THEORY OF LIABILITY, WHETHER IN CONTRACT, STRICT
 *  LIABILITY, OR TORT (INCLUDING NEGLIGENCE OR OTHERWISE) ARISING IN
 *  ANY WAY OUT OF THE USE OF THIS SOFTWARE, EVEN IF ADVISED OF THE
 *  POSSIBILITY OF SUCH DAMAGE.
 *********************************************************************/

/* Author: Jonas Tietz */

#include "tf_publisher_capability.h"
#include <moveit/moveit_cpp/moveit_cpp.h>
#include <moveit/utils/message_checks.h>
#include <moveit/move_group/capability_names.h>
#include <tf2_ros/transform_broadcaster.h>
#if __has_include(<tf2_eigen/tf2_eigen.hpp>)
#include <tf2_eigen/tf2_eigen.hpp>
#else
#include <tf2_eigen/tf2_eigen.h>
#endif
#include <moveit/robot_state/robot_state.h>
#include <moveit/robot_state/attached_body.h>

namespace move_group
{
static const rclcpp::Logger LOGGER =
    rclcpp::get_logger("moveit_move_group_default_capabilities.tf_publisher_capability");

TfPublisher::TfPublisher() : MoveGroupCapability("TfPublisher")
{
}

TfPublisher::~TfPublisher()
{
  keep_running_ = false;
  thread_.join();
}

namespace
{
void publishSubframes(tf2_ros::TransformBroadcaster& broadcaster, const moveit::core::FixedTransformsMap& subframes,
<<<<<<< HEAD
                      const std::string& parent_object, const std::string& parent_frame, const rclcpp::Time& stamp)
=======
                      const std::string& parent_object, const ros::Time& stamp)
>>>>>>> b57628ff
{
  geometry_msgs::msg::TransformStamped transform;
  for (auto& subframe : subframes)
  {
    transform = tf2::eigenToTransform(subframe.second);
    transform.child_frame_id = parent_object + "/" + subframe.first;
    transform.header.stamp = stamp;
    transform.header.frame_id = parent_object;
    broadcaster.sendTransform(transform);
  }
}
}  // namespace

void TfPublisher::publishPlanningSceneFrames()
{
  tf2_ros::TransformBroadcaster broadcaster(context_->moveit_cpp_->getNode());
  geometry_msgs::msg::TransformStamped transform;
  rclcpp::Rate rate(rate_);

  while (keep_running_)
  {
    {
      rclcpp::Time stamp = context_->moveit_cpp_->getNode()->get_clock()->now();
      planning_scene_monitor::LockedPlanningSceneRO locked_planning_scene(context_->planning_scene_monitor_);
      collision_detection::WorldConstPtr world = locked_planning_scene->getWorld();
      std::string planning_frame = locked_planning_scene->getPlanningFrame();

      for (const auto& obj : *world)
      {
        std::string object_frame = prefix_ + obj.second->id_;
        transform = tf2::eigenToTransform(obj.second->pose_);
        transform.child_frame_id = object_frame;
        transform.header.stamp = stamp;
        transform.header.frame_id = planning_frame;
        broadcaster.sendTransform(transform);

        const moveit::core::FixedTransformsMap& subframes = obj.second->subframe_poses_;
        publishSubframes(broadcaster, subframes, object_frame, stamp);
      }

      const moveit::core::RobotState& rs = locked_planning_scene->getCurrentState();
      std::vector<const moveit::core::AttachedBody*> attached_collision_objects;
      rs.getAttachedBodies(attached_collision_objects);
      for (const moveit::core::AttachedBody* attached_body : attached_collision_objects)
      {
        std::string object_frame = prefix_ + attached_body->getName();
        transform = tf2::eigenToTransform(attached_body->getPose());
        transform.child_frame_id = object_frame;
        transform.header.stamp = stamp;
        transform.header.frame_id = attached_body->getAttachedLinkName();
        broadcaster.sendTransform(transform);

        const moveit::core::FixedTransformsMap& subframes = attached_body->getSubframes();
        publishSubframes(broadcaster, subframes, object_frame, stamp);
      }
    }

    rate.sleep();
  }
}

void TfPublisher::initialize()
{
  std::string prefix = context_->moveit_cpp_->getNode()->get_name();
  context_->moveit_cpp_->getNode()->get_parameter_or("planning_scene_frame_publishing_rate", rate_, 10);
  context_->moveit_cpp_->getNode()->get_parameter_or("planning_scene_tf_prefix", prefix_, prefix);
  if (!prefix_.empty())
    prefix_ += "/";

  keep_running_ = true;

  RCLCPP_INFO(LOGGER, "Initializing MoveGroupTfPublisher with a frame publishing rate of %d", rate_);
  thread_ = std::thread(&TfPublisher::publishPlanningSceneFrames, this);
}
}  // namespace move_group

#include <pluginlib/class_list_macros.hpp>

PLUGINLIB_EXPORT_CLASS(move_group::TfPublisher, move_group::MoveGroupCapability)<|MERGE_RESOLUTION|>--- conflicted
+++ resolved
@@ -65,11 +65,7 @@
 namespace
 {
 void publishSubframes(tf2_ros::TransformBroadcaster& broadcaster, const moveit::core::FixedTransformsMap& subframes,
-<<<<<<< HEAD
-                      const std::string& parent_object, const std::string& parent_frame, const rclcpp::Time& stamp)
-=======
-                      const std::string& parent_object, const ros::Time& stamp)
->>>>>>> b57628ff
+                      const std::string& parent_object, const rclcpp::Time& stamp)
 {
   geometry_msgs::msg::TransformStamped transform;
   for (auto& subframe : subframes)
