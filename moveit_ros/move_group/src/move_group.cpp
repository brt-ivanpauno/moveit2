/*********************************************************************
 * Software License Agreement (BSD License)
 *
 *  Copyright (c) 2012, Willow Garage, Inc.
 *  All rights reserved.
 *
 *  Redistribution and use in source and binary forms, with or without
 *  modification, are permitted provided that the following conditions
 *  are met:
 *
 *   * Redistributions of source code must retain the above copyright
 *     notice, this list of conditions and the following disclaimer.
 *   * Redistributions in binary form must reproduce the above
 *     copyright notice, this list of conditions and the following
 *     disclaimer in the documentation and/or other materials provided
 *     with the distribution.
 *   * Neither the name of Willow Garage nor the names of its
 *     contributors may be used to endorse or promote products derived
 *     from this software without specific prior written permission.
 *
 *  THIS SOFTWARE IS PROVIDED BY THE COPYRIGHT HOLDERS AND CONTRIBUTORS
 *  "AS IS" AND ANY EXPRESS OR IMPLIED WARRANTIES, INCLUDING, BUT NOT
 *  LIMITED TO, THE IMPLIED WARRANTIES OF MERCHANTABILITY AND FITNESS
 *  FOR A PARTICULAR PURPOSE ARE DISCLAIMED. IN NO EVENT SHALL THE
 *  COPYRIGHT OWNER OR CONTRIBUTORS BE LIABLE FOR ANY DIRECT, INDIRECT,
 *  INCIDENTAL, SPECIAL, EXEMPLARY, OR CONSEQUENTIAL DAMAGES (INCLUDING,
 *  BUT NOT LIMITED TO, PROCUREMENT OF SUBSTITUTE GOODS OR SERVICES;
 *  LOSS OF USE, DATA, OR PROFITS; OR BUSINESS INTERRUPTION) HOWEVER
 *  CAUSED AND ON ANY THEORY OF LIABILITY, WHETHER IN CONTRACT, STRICT
 *  LIABILITY, OR TORT (INCLUDING NEGLIGENCE OR OTHERWISE) ARISING IN
 *  ANY WAY OUT OF THE USE OF THIS SOFTWARE, EVEN IF ADVISED OF THE
 *  POSSIBILITY OF SUCH DAMAGE.
 *********************************************************************/

/* Author: Ioan Sucan */

#include <moveit/moveit_cpp/moveit_cpp.h>
#include <moveit/planning_scene_monitor/planning_scene_monitor.h>
#include <tf2_ros/transform_listener.h>
#include <moveit/move_group/move_group_capability.h>
#include <moveit/trajectory_execution_manager/trajectory_execution_manager.h>
#include <boost/tokenizer.hpp>
#include <moveit/macros/console_colors.h>
#include <moveit/move_group/node_name.h>
#include <memory>
#include <set>

static const std::string ROBOT_DESCRIPTION =
    "robot_description";  // name of the robot description (a param name, so it can be changed externally)

static const rclcpp::Logger LOGGER = rclcpp::get_logger("move_group.move_group");

namespace move_group
{
// These capabilities are loaded unless listed in disable_capabilities
// clang-format off
static const char* DEFAULT_CAPABILITIES[] = {
   "move_group/MoveGroupCartesianPathService",
   "move_group/MoveGroupKinematicsService",
   "move_group/MoveGroupExecuteTrajectoryAction",
   "move_group/MoveGroupMoveAction",
    // TODO (ddengster) : wait for port for moveit_ros_manipulation package
   //"move_group/MoveGroupPickPlaceAction",
   "move_group/MoveGroupPlanService",
   "move_group/MoveGroupQueryPlannersService",
   "move_group/MoveGroupStateValidationService",
   "move_group/MoveGroupGetPlanningSceneService",
   "move_group/ApplyPlanningSceneService",
   "move_group/ClearOctomapService",
};
// clang-format on

class MoveGroupExe
{
public:
<<<<<<< HEAD
  MoveGroupExe(const rclcpp::Node::SharedPtr& n, planning_scene_monitor::PlanningSceneMonitorPtr& psm, bool debug)
    : node_(n)
=======
  MoveGroupExe(const moveit_cpp::MoveItCppPtr& moveit_cpp, const std::string& default_planning_pipeline, bool debug)
    : node_handle_("~")
>>>>>>> 0d0a6a17
  {
    // if the user wants to be able to disable execution of paths, they can just set this ROS param to false
    bool allow_trajectory_execution;
    node_->get_parameter_or("allow_trajectory_execution", allow_trajectory_execution, true);

<<<<<<< HEAD
    context_.reset(new MoveGroupContext(node_, psm, allow_trajectory_execution, debug));
=======
    context_ =
        std::make_shared<MoveGroupContext>(moveit_cpp, default_planning_pipeline, allow_trajectory_execution, debug);
>>>>>>> 0d0a6a17

    // start the capabilities
    configureCapabilities();
  }

  ~MoveGroupExe()
  {
    capabilities_.clear();
    context_.reset();
    capability_plugin_loader_.reset();
  }

  void status()
  {
    if (context_)
    {
      if (context_->status())
      {
        if (capabilities_.empty())
          printf(MOVEIT_CONSOLE_COLOR_BLUE "\nmove_group is running but no capabilities are "
                                           "loaded.\n\n" MOVEIT_CONSOLE_COLOR_RESET);
        else
          printf(MOVEIT_CONSOLE_COLOR_GREEN "\nYou can start planning now!\n\n" MOVEIT_CONSOLE_COLOR_RESET);
        fflush(stdout);
      }
    }
    else
      RCLCPP_ERROR(LOGGER, "No MoveGroup context created. Nothing will work.");
  }

  MoveGroupContextPtr getContext()
  {
    return context_;
  }

private:
  void configureCapabilities()
  {
    try
    {
      capability_plugin_loader_.reset(
          new pluginlib::ClassLoader<MoveGroupCapability>("moveit_ros_move_group", "move_group::MoveGroupCapability"));
    }
    catch (pluginlib::PluginlibException& ex)
    {
      RCLCPP_FATAL_STREAM(LOGGER, "Exception while creating plugin loader for move_group capabilities: " << ex.what());
      return;
    }

    std::set<std::string> capabilities;

    // add default capabilities
    for (const char* capability : DEFAULT_CAPABILITIES)
      capabilities.insert(capability);

    // add capabilities listed in ROS parameter
    std::string capability_plugins;
    if (node_->get_parameter("capabilities", capability_plugins))
    {
      boost::char_separator<char> sep(" ");
      boost::tokenizer<boost::char_separator<char> > tok(capability_plugins, sep);
      capabilities.insert(tok.begin(), tok.end());
    }

    // add capabilities configured for planning pipelines
    for (const auto& pipeline_entry : context_->moveit_cpp_->getPlanningPipelines())
    {
      const auto& pipeline_name = pipeline_entry.first;
      std::string pipeline_capabilities;
      if (node_handle_.getParam("planning_pipelines/" + pipeline_name + "/capabilities", pipeline_capabilities))
      {
        boost::char_separator<char> sep(" ");
        boost::tokenizer<boost::char_separator<char> > tok(pipeline_capabilities, sep);
        capabilities.insert(tok.begin(), tok.end());
      }
    }

    // drop capabilities that have been explicitly disabled
    if (node_->get_parameter("disable_capabilities", capability_plugins))
    {
      boost::char_separator<char> sep(" ");
      boost::tokenizer<boost::char_separator<char> > tok(capability_plugins, sep);
      for (boost::tokenizer<boost::char_separator<char> >::iterator cap_name = tok.begin(); cap_name != tok.end();
           ++cap_name)
        capabilities.erase(*cap_name);
    }

    for (const std::string& capability : capabilities)
    {
      try
      {
        printf(MOVEIT_CONSOLE_COLOR_CYAN "Loading '%s'...\n" MOVEIT_CONSOLE_COLOR_RESET, capability.c_str());
        MoveGroupCapabilityPtr cap = capability_plugin_loader_->createUniqueInstance(capability);
        cap->setContext(context_);
        cap->initialize();
        capabilities_.push_back(cap);
      }
      catch (pluginlib::PluginlibException& ex)
      {
        RCLCPP_ERROR_STREAM(LOGGER,
                            "Exception while loading move_group capability '" << capability << "': " << ex.what());
      }
    }

    std::stringstream ss;
    ss << std::endl;
    ss << std::endl;
    ss << "********************************************************" << std::endl;
    ss << "* MoveGroup using: " << std::endl;
    for (const MoveGroupCapabilityPtr& cap : capabilities_)
      ss << "*     - " << cap->getName() << std::endl;
    ss << "********************************************************" << std::endl;
    RCLCPP_INFO(LOGGER, "%s", ss.str().c_str());
  }

  rclcpp::Node::SharedPtr node_;
  MoveGroupContextPtr context_;
  std::shared_ptr<pluginlib::ClassLoader<MoveGroupCapability> > capability_plugin_loader_;
  std::vector<MoveGroupCapabilityPtr> capabilities_;
};
}  // namespace move_group

int main(int argc, char** argv)
{
  rclcpp::init(argc, argv);

<<<<<<< HEAD
  rclcpp::NodeOptions opt;
  opt.allow_undeclared_parameters(true);
  opt.automatically_declare_parameters_from_overrides(true);
  rclcpp::Node::SharedPtr nh = rclcpp::Node::make_shared("move_group", opt);

  std::shared_ptr<tf2_ros::Buffer> tf_buffer =
      std::make_shared<tf2_ros::Buffer>(nh->get_clock(), tf2::durationFromSec(10.0));
  std::shared_ptr<tf2_ros::TransformListener> tfl = std::make_shared<tf2_ros::TransformListener>(*tf_buffer);

  planning_scene_monitor::PlanningSceneMonitorPtr planning_scene_monitor(
      new planning_scene_monitor::PlanningSceneMonitor(nh, ROBOT_DESCRIPTION, tf_buffer));
=======
  ros::AsyncSpinner spinner(1);
  spinner.start();

  // Load MoveItCpp parameters and check for valid planning pipeline configuration
  ros::NodeHandle pnh("~");
  moveit_cpp::MoveItCpp::Options moveit_cpp_options(pnh);

  // Prepare PlanningPipelineOptions
  moveit_cpp_options.planning_pipeline_options.parent_namespace = pnh.getNamespace() + "/planning_pipelines";
  XmlRpc::XmlRpcValue planning_pipeline_configs;
  if (pnh.getParam("planning_pipelines", planning_pipeline_configs))
  {
    if (planning_pipeline_configs.getType() != XmlRpc::XmlRpcValue::TypeStruct)
    {
      ROS_ERROR("Failed to read parameter 'move_group/planning_pipelines'");
    }
    else
    {
      for (std::pair<const std::string, XmlRpc::XmlRpcValue>& config : planning_pipeline_configs)
      {
        moveit_cpp_options.planning_pipeline_options.pipeline_names.push_back(config.first);
      }
    }
  }

  // Retrieve default planning pipeline
  auto& pipeline_names = moveit_cpp_options.planning_pipeline_options.pipeline_names;
  std::string default_planning_pipeline;
  if (pnh.getParam("default_planning_pipeline", default_planning_pipeline))
  {
    // Ignore default_planning_pipeline if there is no known entry in pipeline_names
    if (std::find(pipeline_names.begin(), pipeline_names.end(), default_planning_pipeline) == pipeline_names.end())
    {
      ROS_WARN("MoveGroup launched with ~default_planning_pipeline '%s' not configured in ~/planning_pipelines",
               default_planning_pipeline.c_str());
      default_planning_pipeline = "";  // reset invalid pipeline id
    }
  }
  else
  {
    // Handle deprecated move_group.launch
    ROS_WARN("MoveGroup launched without ~default_planning_pipeline specifying the namespace for the default "
             "planning pipeline configuration");
  }

  // If there is no valid default pipeline, either pick the first available one, or fall back to old behavior
  if (default_planning_pipeline.empty())
  {
    if (!pipeline_names.empty())
    {
      ROS_WARN("Using default pipeline '%s'", pipeline_names[0].c_str());
      default_planning_pipeline = pipeline_names[0];
    }
    else
    {
      ROS_WARN("Falling back to using the the move_group node namespace (deprecated behavior).");
      moveit_cpp_options.planning_pipeline_options.pipeline_names = { default_planning_pipeline };
      moveit_cpp_options.planning_pipeline_options.parent_namespace = pnh.getNamespace();
    }

    // Reset invalid pipeline parameter for MGI requests
    pnh.setParam("default_planning_pipeline", default_planning_pipeline);
  }

  // Initialize MoveItCpp
  const auto tf_buffer = std::make_shared<tf2_ros::Buffer>(ros::Duration(10.0));
  const auto moveit_cpp = std::make_shared<moveit_cpp::MoveItCpp>(moveit_cpp_options, pnh, tf_buffer);
  const auto planning_scene_monitor = moveit_cpp->getPlanningSceneMonitor();
>>>>>>> 0d0a6a17

  if (planning_scene_monitor->getPlanningScene())
  {
    bool debug = false;
    for (int i = 1; i < argc; ++i)
      if (strncmp(argv[i], "--debug", 7) == 0)
      {
        debug = true;
        break;
      }
    debug = true;
    if (debug)
      RCLCPP_INFO(LOGGER, "MoveGroup debug mode is ON");
    else
      RCLCPP_INFO(LOGGER, "MoveGroup debug mode is OFF");

    rclcpp::executors::MultiThreadedExecutor executor;

<<<<<<< HEAD
    printf(MOVEIT_CONSOLE_COLOR_CYAN "Starting planning scene monitors...\n" MOVEIT_CONSOLE_COLOR_RESET);
    planning_scene_monitor->startSceneMonitor();
    planning_scene_monitor->startWorldGeometryMonitor();
    planning_scene_monitor->startStateMonitor();
    planning_scene_monitor->setPlanningScenePublishingFrequency(100);
    printf(MOVEIT_CONSOLE_COLOR_CYAN "Planning scene monitors started.\n" MOVEIT_CONSOLE_COLOR_RESET);

    move_group::MoveGroupExe mge(nh, planning_scene_monitor, debug);
=======
    move_group::MoveGroupExe mge(moveit_cpp, default_planning_pipeline, debug);
>>>>>>> 0d0a6a17

    planning_scene_monitor->publishDebugInformation(debug);

    mge.status();
    executor.add_node(nh);
    executor.spin();

    rclcpp::shutdown();
  }
  else
    RCLCPP_ERROR(LOGGER, "Planning scene not configured");

  return 0;
}<|MERGE_RESOLUTION|>--- conflicted
+++ resolved
@@ -41,7 +41,7 @@
 #include <moveit/trajectory_execution_manager/trajectory_execution_manager.h>
 #include <boost/tokenizer.hpp>
 #include <moveit/macros/console_colors.h>
-#include <moveit/move_group/node_name.h>
+#include <moveit/move_group/move_group_context.h>
 #include <memory>
 #include <set>
 
@@ -73,24 +73,14 @@
 class MoveGroupExe
 {
 public:
-<<<<<<< HEAD
-  MoveGroupExe(const rclcpp::Node::SharedPtr& n, planning_scene_monitor::PlanningSceneMonitorPtr& psm, bool debug)
-    : node_(n)
-=======
   MoveGroupExe(const moveit_cpp::MoveItCppPtr& moveit_cpp, const std::string& default_planning_pipeline, bool debug)
-    : node_handle_("~")
->>>>>>> 0d0a6a17
   {
     // if the user wants to be able to disable execution of paths, they can just set this ROS param to false
     bool allow_trajectory_execution;
-    node_->get_parameter_or("allow_trajectory_execution", allow_trajectory_execution, true);
-
-<<<<<<< HEAD
-    context_.reset(new MoveGroupContext(node_, psm, allow_trajectory_execution, debug));
-=======
+    moveit_cpp->getNode()->get_parameter_or("allow_trajectory_execution", allow_trajectory_execution, true);
+
     context_ =
         std::make_shared<MoveGroupContext>(moveit_cpp, default_planning_pipeline, allow_trajectory_execution, debug);
->>>>>>> 0d0a6a17
 
     // start the capabilities
     configureCapabilities();
@@ -148,7 +138,7 @@
 
     // add capabilities listed in ROS parameter
     std::string capability_plugins;
-    if (node_->get_parameter("capabilities", capability_plugins))
+    if (context_->moveit_cpp_->getNode()->get_parameter("capabilities", capability_plugins))
     {
       boost::char_separator<char> sep(" ");
       boost::tokenizer<boost::char_separator<char> > tok(capability_plugins, sep);
@@ -160,7 +150,8 @@
     {
       const auto& pipeline_name = pipeline_entry.first;
       std::string pipeline_capabilities;
-      if (node_handle_.getParam("planning_pipelines/" + pipeline_name + "/capabilities", pipeline_capabilities))
+      if (context_->moveit_cpp_->getNode()->get_parameter("planning_pipelines/" + pipeline_name + "/capabilities",
+                                                          pipeline_capabilities))
       {
         boost::char_separator<char> sep(" ");
         boost::tokenizer<boost::char_separator<char> > tok(pipeline_capabilities, sep);
@@ -169,7 +160,7 @@
     }
 
     // drop capabilities that have been explicitly disabled
-    if (node_->get_parameter("disable_capabilities", capability_plugins))
+    if (context_->moveit_cpp_->getNode()->get_parameter("disable_capabilities", capability_plugins))
     {
       boost::char_separator<char> sep(" ");
       boost::tokenizer<boost::char_separator<char> > tok(capability_plugins, sep);
@@ -206,7 +197,6 @@
     RCLCPP_INFO(LOGGER, "%s", ss.str().c_str());
   }
 
-  rclcpp::Node::SharedPtr node_;
   MoveGroupContextPtr context_;
   std::shared_ptr<pluginlib::ClassLoader<MoveGroupCapability> > capability_plugin_loader_;
   std::vector<MoveGroupCapabilityPtr> capabilities_;
@@ -217,40 +207,26 @@
 {
   rclcpp::init(argc, argv);
 
-<<<<<<< HEAD
   rclcpp::NodeOptions opt;
   opt.allow_undeclared_parameters(true);
   opt.automatically_declare_parameters_from_overrides(true);
   rclcpp::Node::SharedPtr nh = rclcpp::Node::make_shared("move_group", opt);
-
-  std::shared_ptr<tf2_ros::Buffer> tf_buffer =
-      std::make_shared<tf2_ros::Buffer>(nh->get_clock(), tf2::durationFromSec(10.0));
-  std::shared_ptr<tf2_ros::TransformListener> tfl = std::make_shared<tf2_ros::TransformListener>(*tf_buffer);
-
-  planning_scene_monitor::PlanningSceneMonitorPtr planning_scene_monitor(
-      new planning_scene_monitor::PlanningSceneMonitor(nh, ROBOT_DESCRIPTION, tf_buffer));
-=======
-  ros::AsyncSpinner spinner(1);
-  spinner.start();
-
-  // Load MoveItCpp parameters and check for valid planning pipeline configuration
-  ros::NodeHandle pnh("~");
-  moveit_cpp::MoveItCpp::Options moveit_cpp_options(pnh);
+  moveit_cpp::MoveItCpp::Options moveit_cpp_options(nh);
 
   // Prepare PlanningPipelineOptions
-  moveit_cpp_options.planning_pipeline_options.parent_namespace = pnh.getNamespace() + "/planning_pipelines";
-  XmlRpc::XmlRpcValue planning_pipeline_configs;
-  if (pnh.getParam("planning_pipelines", planning_pipeline_configs))
-  {
-    if (planning_pipeline_configs.getType() != XmlRpc::XmlRpcValue::TypeStruct)
-    {
-      ROS_ERROR("Failed to read parameter 'move_group/planning_pipelines'");
+  moveit_cpp_options.planning_pipeline_options.parent_namespace = nh->get_effective_namespace() + ".planning_pipelines";
+  std::vector<std::string> planning_pipeline_configs;
+  if (nh->get_parameter("planning_pipelines", planning_pipeline_configs))
+  {
+    if (planning_pipeline_configs.empty())
+    {
+      RCLCPP_ERROR(LOGGER, "Failed to read parameter 'move_group.planning_pipelines'");
     }
     else
     {
-      for (std::pair<const std::string, XmlRpc::XmlRpcValue>& config : planning_pipeline_configs)
-      {
-        moveit_cpp_options.planning_pipeline_options.pipeline_names.push_back(config.first);
+      for (const auto& config : planning_pipeline_configs)
+      {
+        moveit_cpp_options.planning_pipeline_options.pipeline_names.push_back(config);
       }
     }
   }
@@ -258,21 +234,23 @@
   // Retrieve default planning pipeline
   auto& pipeline_names = moveit_cpp_options.planning_pipeline_options.pipeline_names;
   std::string default_planning_pipeline;
-  if (pnh.getParam("default_planning_pipeline", default_planning_pipeline))
+  if (nh->get_parameter("default_planning_pipeline", default_planning_pipeline))
   {
     // Ignore default_planning_pipeline if there is no known entry in pipeline_names
     if (std::find(pipeline_names.begin(), pipeline_names.end(), default_planning_pipeline) == pipeline_names.end())
     {
-      ROS_WARN("MoveGroup launched with ~default_planning_pipeline '%s' not configured in ~/planning_pipelines",
-               default_planning_pipeline.c_str());
+      RCLCPP_WARN(LOGGER,
+                  "MoveGroup launched with ~default_planning_pipeline '%s' not configured in ~/planning_pipelines",
+                  default_planning_pipeline.c_str());
       default_planning_pipeline = "";  // reset invalid pipeline id
     }
   }
   else
   {
     // Handle deprecated move_group.launch
-    ROS_WARN("MoveGroup launched without ~default_planning_pipeline specifying the namespace for the default "
-             "planning pipeline configuration");
+    RCLCPP_WARN(LOGGER,
+                "MoveGroup launched without ~default_planning_pipeline specifying the namespace for the default "
+                "planning pipeline configuration");
   }
 
   // If there is no valid default pipeline, either pick the first available one, or fall back to old behavior
@@ -280,25 +258,24 @@
   {
     if (!pipeline_names.empty())
     {
-      ROS_WARN("Using default pipeline '%s'", pipeline_names[0].c_str());
+      RCLCPP_WARN(LOGGER, "Using default pipeline '%s'", pipeline_names[0].c_str());
       default_planning_pipeline = pipeline_names[0];
     }
     else
     {
-      ROS_WARN("Falling back to using the the move_group node namespace (deprecated behavior).");
+      RCLCPP_WARN(LOGGER, "Falling back to using the the move_group node namespace (deprecated behavior).");
       moveit_cpp_options.planning_pipeline_options.pipeline_names = { default_planning_pipeline };
-      moveit_cpp_options.planning_pipeline_options.parent_namespace = pnh.getNamespace();
+      moveit_cpp_options.planning_pipeline_options.parent_namespace = nh->get_effective_namespace();
     }
 
     // Reset invalid pipeline parameter for MGI requests
-    pnh.setParam("default_planning_pipeline", default_planning_pipeline);
+    nh->set_parameter(rclcpp::Parameter("default_planning_pipeline", default_planning_pipeline));
   }
 
   // Initialize MoveItCpp
-  const auto tf_buffer = std::make_shared<tf2_ros::Buffer>(ros::Duration(10.0));
-  const auto moveit_cpp = std::make_shared<moveit_cpp::MoveItCpp>(moveit_cpp_options, pnh, tf_buffer);
+  const auto tf_buffer = std::make_shared<tf2_ros::Buffer>(nh->get_clock(), tf2::durationFromSec(10.0));
+  const auto moveit_cpp = std::make_shared<moveit_cpp::MoveItCpp>(nh, moveit_cpp_options, tf_buffer);
   const auto planning_scene_monitor = moveit_cpp->getPlanningSceneMonitor();
->>>>>>> 0d0a6a17
 
   if (planning_scene_monitor->getPlanningScene())
   {
@@ -317,18 +294,7 @@
 
     rclcpp::executors::MultiThreadedExecutor executor;
 
-<<<<<<< HEAD
-    printf(MOVEIT_CONSOLE_COLOR_CYAN "Starting planning scene monitors...\n" MOVEIT_CONSOLE_COLOR_RESET);
-    planning_scene_monitor->startSceneMonitor();
-    planning_scene_monitor->startWorldGeometryMonitor();
-    planning_scene_monitor->startStateMonitor();
-    planning_scene_monitor->setPlanningScenePublishingFrequency(100);
-    printf(MOVEIT_CONSOLE_COLOR_CYAN "Planning scene monitors started.\n" MOVEIT_CONSOLE_COLOR_RESET);
-
-    move_group::MoveGroupExe mge(nh, planning_scene_monitor, debug);
-=======
     move_group::MoveGroupExe mge(moveit_cpp, default_planning_pipeline, debug);
->>>>>>> 0d0a6a17
 
     planning_scene_monitor->publishDebugInformation(debug);
 
