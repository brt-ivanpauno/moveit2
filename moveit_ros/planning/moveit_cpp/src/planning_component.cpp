--- conflicted
+++ resolved
@@ -107,11 +107,7 @@
   return group_name_;
 }
 
-<<<<<<< HEAD
 bool PlanningComponent::setPathConstraints(const moveit_msgs::msg::Constraints& path_constraints)
-=======
-bool PlanningComponent::setPathConstraints(const moveit_msgs::Constraints& path_constraints)
->>>>>>> ab42a1d7
 {
   current_path_constraints_ = path_constraints;
   return true;
@@ -165,10 +161,7 @@
   }
   req.goal_constraints = current_goal_constraints_;
 
-<<<<<<< HEAD
-=======
   // Set path constraints
->>>>>>> ab42a1d7
   req.path_constraints = current_path_constraints_;
 
   // Run planning attempt
