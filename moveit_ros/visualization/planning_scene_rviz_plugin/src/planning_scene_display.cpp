--- conflicted
+++ resolved
@@ -55,11 +55,7 @@
 #include <OgreSceneManager.h>
 #include <OgreSceneNode.h>
 
-<<<<<<< HEAD
 #include <moveit/utils/rclcpp_utils.h>
-=======
-#include <memory>
->>>>>>> 779b7c8b
 
 namespace moveit_rviz_plugin
 {
@@ -522,19 +518,9 @@
 // ******************************************************************************************
 planning_scene_monitor::PlanningSceneMonitorPtr PlanningSceneDisplay::createPlanningSceneMonitor()
 {
-<<<<<<< HEAD
   auto rml = moveit::planning_interface::getSharedRobotModelLoader(node_, robot_description_property_->getStdString());
   return std::make_shared<planning_scene_monitor::PlanningSceneMonitor>(node_, rml,
                                                                         getNameStd() + "_planning_scene_monitor");
-=======
-#ifdef RVIZ_TF1
-  std::shared_ptr<tf2_ros::Buffer> tf_buffer = moveit::planning_interface::getSharedTF();
-#else
-  std::shared_ptr<tf2_ros::Buffer> tf_buffer = context_->getFrameManager()->getTF2BufferPtr();
-#endif
-  return std::make_shared<planning_scene_monitor::PlanningSceneMonitor>(
-      robot_description_property_->getStdString(), tf_buffer, getNameStd() + "_planning_scene_monitor");
->>>>>>> 779b7c8b
 }
 
 void PlanningSceneDisplay::clearRobotModel()
