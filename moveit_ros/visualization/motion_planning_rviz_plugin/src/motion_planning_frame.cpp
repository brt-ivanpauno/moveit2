--- conflicted
+++ resolved
@@ -58,14 +58,10 @@
 
 namespace moveit_rviz_plugin
 {
-<<<<<<< HEAD
 static const rclcpp::Logger LOGGER = rclcpp::get_logger("moveit_ros_visualization.motion_planning_frame");
 
 MotionPlanningFrame::MotionPlanningFrame(MotionPlanningDisplay* pdisplay, rviz_common::DisplayContext* context,
                                          QWidget* parent)
-=======
-MotionPlanningFrame::MotionPlanningFrame(MotionPlanningDisplay* pdisplay, rviz::DisplayContext* context, QWidget* parent)
->>>>>>> 0d7462f1
   : QWidget(parent), planning_display_(pdisplay), context_(context), ui_(new Ui::MotionPlanningUI()), first_time_(true)
 {
   auto ros_node_abstraction = context_->getRosNodeAbstraction().lock();
@@ -75,7 +71,14 @@
     return;
   }
   node_ = ros_node_abstraction->get_raw_node();
-  clear_octomap_service_client_ = node_->create_client<std_srvs::srv::Empty>(move_group::CLEAR_OCTOMAP_SERVICE_NAME);
+
+  // Prepare database parameters
+  if (!node_->has_parameter("warehouse_host"))
+    node_->declare_parameter<std::string>("warehouse_host", "127.0.0.1");
+  if (!node_->has_parameter("warehouse_plugin"))
+    node_->declare_parameter<std::string>("warehouse_plugin", "warehouse_ros_mongo::MongoDatabaseConnection");
+  if (!node_->has_parameter("warehouse_port"))
+    node_->declare_parameter<int>("warehouse_port", 33829);
 
   // set up the GUI
   ui_->setupUi(this);
@@ -93,22 +96,7 @@
   connect(planning_display_, SIGNAL(queryStartStateChanged()), joints_tab_, SLOT(queryStartStateChanged()));
   connect(planning_display_, SIGNAL(queryGoalStateChanged()), joints_tab_, SLOT(queryGoalStateChanged()));
 
-<<<<<<< HEAD
-  // Set initial velocity and acceleration scaling factors from ROS parameters
-  double factor;
-  node_->get_parameter_or("robot_description_planning.default_velocity_scaling_factor", factor, 0.1);
-  ui_->velocity_scaling_factor->setValue(factor);
-  node_->get_parameter_or("robot_description_planning.default_acceleration_scaling_factor", factor, 0.1);
-  ui_->acceleration_scaling_factor->setValue(factor);
-
-  // Query default planning pipeline id
-  node_->get_parameter(planning_display_->getMoveGroupNS() + "/move_group/default_planning_pipeline",
-                       default_planning_pipeline_);
-
   // connect buttons to actions; each action usually registers the function pointer for the actual computation,
-=======
-  // connect bottons to actions; each action usually registers the function pointer for the actual computation,
->>>>>>> 0d7462f1
   // to keep the GUI more responsive (using the background job processing)
   connect(ui_->plan_button, SIGNAL(clicked()), this, SLOT(planButtonClicked()));
   connect(ui_->execute_button, SIGNAL(clicked()), this, SLOT(executeButtonClicked()));
@@ -212,37 +200,16 @@
 
   known_collision_objects_version_ = 0;
 
-<<<<<<< HEAD
-  planning_scene_publisher_ = node_->create_publisher<moveit_msgs::msg::PlanningScene>("planning_scene", 1);
-  planning_scene_world_publisher_ =
-      node_->create_publisher<moveit_msgs::msg::PlanningSceneWorld>("planning_scene_world", 1);
+  initFromMoveGroupNS();
 
   object_recognition_client_ = rclcpp_action::create_client<object_recognition_msgs::action::ObjectRecognition>(
       node_, OBJECT_RECOGNITION_ACTION);
 
-  object_recognition_subscriber_ = node_->create_subscription<object_recognition_msgs::msg::RecognizedObjectArray>(
-      "recognized_object_array", 1, std::bind(&MotionPlanningFrame::listenDetectedObjects, this, std::placeholders::_1));
-=======
-  initFromMoveGroupNS();
-
-  object_recognition_client_ =
-      std::make_unique<actionlib::SimpleActionClient<object_recognition_msgs::ObjectRecognitionAction>>(
-          OBJECT_RECOGNITION_ACTION, false);
->>>>>>> 0d7462f1
-
   if (object_recognition_client_)
   {
     if (!object_recognition_client_->wait_for_action_server(std::chrono::seconds(3)))
     {
-<<<<<<< HEAD
       RCLCPP_ERROR(LOGGER, "Action server: %s not available", OBJECT_RECOGNITION_ACTION.c_str());
-=======
-      waitForAction(object_recognition_client_, ros::Duration(3.0), OBJECT_RECOGNITION_ACTION);
-    }
-    catch (std::exception& ex)
-    {
-      // ROS_ERROR("Object recognition action: %s", ex.what());
->>>>>>> 0d7462f1
       object_recognition_client_.reset();
     }
   }
@@ -611,10 +578,11 @@
   ui_->library_label->setStyleSheet("QLabel { color : red; font: bold }");
   ui_->object_status->setText("");
 
-  const std::string new_ns = ros::names::resolve(planning_display_->getMoveGroupNS());
-  if (nh_.getNamespace() != new_ns)
-  {
-    ROS_INFO("MoveGroup namespace changed: %s -> %s. Reloading params.", nh_.getNamespace().c_str(), new_ns.c_str());
+  const std::string new_ns = planning_display_->getMoveGroupNS();
+  if (node_->get_namespace() != new_ns)
+  {
+    RCLCPP_INFO(LOGGER, "MoveGroup namespace changed: %s -> %s. Reloading params.", node_->get_namespace(),
+                new_ns.c_str());
     initFromMoveGroupNS();
   }
 
@@ -627,36 +595,39 @@
 // Should be called from constructor and enable() only
 void MotionPlanningFrame::initFromMoveGroupNS()
 {
-  nh_ = ros::NodeHandle(planning_display_->getMoveGroupNS());  // <namespace>/<MoveGroupNS>
-
   // Create namespace-dependent services, topics, and subscribers
-  clear_octomap_service_client_ = nh_.serviceClient<std_srvs::Empty>(move_group::CLEAR_OCTOMAP_SERVICE_NAME);
-
-  object_recognition_subscriber_ =
-      nh_.subscribe("recognized_object_array", 1, &MotionPlanningFrame::listenDetectedObjects, this);
-
-  planning_scene_publisher_ = nh_.advertise<moveit_msgs::PlanningScene>("planning_scene", 1);
-  planning_scene_world_publisher_ = nh_.advertise<moveit_msgs::PlanningSceneWorld>("planning_scene_world", 1);
+  clear_octomap_service_client_ = node_->create_client<std_srvs::srv::Empty>(move_group::CLEAR_OCTOMAP_SERVICE_NAME);
+
+  object_recognition_subscriber_ = node_->create_subscription<object_recognition_msgs::msg::RecognizedObjectArray>(
+      "recognized_object_array", 1, std::bind(&MotionPlanningFrame::listenDetectedObjects, this, std::placeholders::_1));
+
+  planning_scene_publisher_ = node_->create_publisher<moveit_msgs::msg::PlanningScene>("planning_scene", 1);
+  planning_scene_world_publisher_ =
+      node_->create_publisher<moveit_msgs::msg::PlanningSceneWorld>("planning_scene_world", 1);
 
   // Set initial velocity and acceleration scaling factors from ROS parameters
   double factor;
-  nh_.param<double>("robot_description_planning/default_velocity_scaling_factor", factor, 0.1);
+  node_->get_parameter_or("robot_description_planning.default_velocity_scaling_factor", factor, 0.1);
   ui_->velocity_scaling_factor->setValue(factor);
-  nh_.param<double>("robot_description_planning/default_acceleration_scaling_factor", factor, 0.1);
+  node_->get_parameter_or("robot_description_planning.default_acceleration_scaling_factor", factor, 0.1);
   ui_->acceleration_scaling_factor->setValue(factor);
 
   // Fetch parameters from private move_group sub space
-  ros::NodeHandle nh_mg("move_group");  // <namespace>/<MoveGroupNS>/move_group
-  std::string param_name;
   std::string host_param;
+  if (node_->get_parameter("warehouse_host", host_param))
+  {
+    ui_->database_host->setText(QString::fromStdString(host_param));
+  }
+
   int port;
-  if (nh_mg.searchParam("warehouse_host", param_name) && nh_mg.getParam(param_name, host_param))
-    ui_->database_host->setText(QString::fromStdString(host_param));
-  if (nh_mg.searchParam("warehouse_port", param_name) && nh_mg.getParam(param_name, port))
+  if (node_->get_parameter("warehouse_port", port))
+  {
     ui_->database_port->setValue(port);
-
-  // Get default planning pipeline id
-  nh_mg.param<std::string>("default_planning_pipeline", default_planning_pipeline_, "");
+  }
+
+  // Query default planning pipeline id
+  node_->get_parameter(planning_display_->getMoveGroupNS() + "/move_group/default_planning_pipeline",
+                       default_planning_pipeline_);
 }
 
 void MotionPlanningFrame::disable()
